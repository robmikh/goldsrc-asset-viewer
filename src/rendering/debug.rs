--- conflicted
+++ resolved
@@ -1,12 +1,7 @@
 use std::ops::Range;
 
-<<<<<<< HEAD
 use glam::{Mat3, Mat4, Quat, Vec3};
-=======
-use glam::Vec3;
 use gltf::add_and_get_index;
->>>>>>> 0212c9ee
-
 use crate::export::bsp::ModelVertex;
 
 pub fn create_debug_point(
